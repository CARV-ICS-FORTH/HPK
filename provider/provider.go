// Copyright © 2022 FORTH-ICS
//
// Licensed under the Apache License, Version 2.0 (the "License");
// you may not use this file except in compliance with the License.
// You may obtain a copy of the License at
//
//     http://www.apache.org/licenses/LICENSE-2.0
//
// Unless required by applicable law or agreed to in writing, software
// distributed under the License is distributed on an "AS IS" BASIS,
// WITHOUT WARRANTIES OR CONDITIONS OF ANY KIND, either express or implied.
// See the License for the specific language governing permissions and
// limitations under the License.

package provider

import (
	"context"
	"io"
	"os"
	"time"

	"github.com/carv-ics-forth/hpk/compute"
	"github.com/carv-ics-forth/hpk/compute/slurm"
	"github.com/carv-ics-forth/hpk/pkg/filenotify"
	"github.com/go-logr/logr"
	"github.com/niemeyer/pretty"
	"github.com/pkg/errors"
	"github.com/virtual-kubelet/virtual-kubelet/errdefs"
	vkapi "github.com/virtual-kubelet/virtual-kubelet/node/api"
	"github.com/virtual-kubelet/virtual-kubelet/node/api/statsv1alpha1"
	corev1 "k8s.io/api/core/v1"
	"sigs.k8s.io/controller-runtime/pkg/client"
	"sigs.k8s.io/controller-runtime/pkg/log/zap"
)

// VirtualK8S implements the virtual-kubelet provider interface and stores pods in memory.
type VirtualK8S struct {
	InitConfig

	Logger logr.Logger

<<<<<<< HEAD
	inotify    *fsnotify.Watcher
	updatedPod func(*corev1.Pod)
=======
	fileWatcher filenotify.FileWatcher
	updatedPod  func(*corev1.Pod)
>>>>>>> 6eeb2b97
}

// InitConfig is the config passed to initialize a registered provider.
type InitConfig struct {
	NodeName   string
	InternalIP string
	DaemonPort int32

	BuildVersion string

	FSPollingInterval time.Duration
}

// NewVirtualK8S reads a kubeconfig file and sets up a client to interact
// with Slurm cluster.
func NewVirtualK8S(config InitConfig) (*VirtualK8S, error) {
<<<<<<< HEAD
	watcher, err := fsnotify.NewWatcher()
=======
	var err error
	var watcher filenotify.FileWatcher

	if config.FSPollingInterval > 0 {
		watcher = filenotify.NewPollingWatcher(config.FSPollingInterval)
	} else {
		watcher, err = filenotify.NewEventWatcher()
	}

>>>>>>> 6eeb2b97
	if err != nil {
		return nil, errors.Wrapf(err, "add watcher on fsnotify failed")
	}

	return &VirtualK8S{
<<<<<<< HEAD
		InitConfig: config,
		Logger:     zap.New(zap.UseDevMode(true)),
		inotify:    watcher,
=======
		InitConfig:  config,
		Logger:      zap.New(zap.UseDevMode(true)),
		fileWatcher: watcher,
>>>>>>> 6eeb2b97
	}, nil
}

/************************************************************

		Implements node.PodLifecycleHandler


PodLifecycleHandler defines the interface used by the PodController to react
to new and changed pods scheduled to the node that is being managed.

Errors produced by these methods should implement an interface from
github.com/virtual-kubelet/virtual-kubelet/errdefs package in order for the
core logic to be able to understand the type of failure.
************************************************************/

// CreatePod takes a Kubernetes Pod and deploys it within the provider.
func (v *VirtualK8S) CreatePod(ctx context.Context, pod *corev1.Pod) error {
	podKey := client.ObjectKeyFromObject(pod)
	logger := v.Logger.WithValues("obj", podKey)

	/*---------------------------------------------------
	 * Preamble used for Request tracing on the logs
	 *---------------------------------------------------*/
	logger.Info("K8s -> CreatePod")

	defer func() {
		logger.Info("K8s <- CreatePod")
	}()

	/*---------------------------------------------------
	 * Compromise with Virtual Kubernetes Conventions
	 *---------------------------------------------------*/

	/*
		Match the IPs between host and pod.
		This is needed so that node-level logging requests
		will be handled by the Virtual Kubelet
		https://ritazh.com/understanding-kubectl-logs-with-virtual-kubelet-a135e83ae0ee
	*/
	pod.Status.HostIP = v.InitConfig.InternalIP

	/*
		If an error is returned, Virtual Kubernetes will set the Phase to either "Pending" or "Failed",
		depending on the pod.RestartPolicy.
		In both cases, it will	wrap the reason into "podStatusReasonProviderFailed"
	*/
<<<<<<< HEAD
	if err := slurm.CreatePod(ctx, pod, v.inotify); err != nil {
=======
	if err := slurm.CreatePod(ctx, pod, v.fileWatcher); err != nil {
>>>>>>> 6eeb2b97
		return err
	}

	logger.Info("Create pod success")

	return nil
}

// UpdatePod takes a Kubernetes Pod and updates it within the provider.
func (v *VirtualK8S) UpdatePod(ctx context.Context, pod *corev1.Pod) error {
	podKey := client.ObjectKeyFromObject(pod)
	logger := v.Logger.WithValues("obj", podKey)

	/*---------------------------------------------------
	 * Preamble used for Request tracing on the logs
	 *---------------------------------------------------*/
	logger.Info("K8s -> UpdatePod",
		"version", pod.GetResourceVersion(),
		"phase", pod.Status.Phase,
	)

	defer logger.Info("K8s <- UpdatePod")

	/*---------------------------------------------------
	 * Ensure that received pod is newer than the local
	 *---------------------------------------------------*/
	localPod := slurm.LoadPod(podKey)
	if localPod == nil {
		return errdefs.NotFoundf("object not found")
	}

	logger.Info("Local Pod ",
		"version", localPod.GetResourceVersion(),
		"phase", localPod.Status.Phase,
	)

	if localPod.ResourceVersion >= pod.ResourceVersion {
		/*-- The received pod is old, so we can safely discard it --*/
		logger.Info("Discard update since its ResourceVersion is older than the local")

		return nil
	}

	/*---------------------------------------------------
	 * Identify any intermediate actions that must taken
	 *---------------------------------------------------*/
	if metaDiff := pretty.Diff(localPod.ObjectMeta, pod.ObjectMeta); len(metaDiff) > 0 {
		/* ... */
	}

	if specDiff := pretty.Diff(localPod.Spec, pod.Spec); len(specDiff) > 0 {
		/* ... */
	}

	if statusDiff := pretty.Diff(localPod.Status, pod.Status); len(statusDiff) > 0 {
		/* ... */
	}

	/*-- Update the local status of Pod --*/
	slurm.SavePod(ctx, pod)

	logger.Info("Update pod success")

	return nil
}

// DeletePod takes a Kubernetes Pod and deletes it from the provider. Once a pod is deleted, the provider is
// expected to call the NotifyPods callback with a terminal pod status where all the containers are in a terminal
// state, as well as the pod. DeletePod may be called multiple times for the same pod.
func (v *VirtualK8S) DeletePod(ctx context.Context, pod *corev1.Pod) error {
	podKey := client.ObjectKeyFromObject(pod)
	logger := v.Logger.WithValues("obj", podKey)

	/*---------------------------------------------------
	 * Preamble used for Request tracing on the logs
	 *---------------------------------------------------*/
	logger.Info("K8s -> DeletePod")

<<<<<<< HEAD
	if !slurm.DeletePod(podKey) {
=======
	if !slurm.DeletePod(podKey, v.fileWatcher) {
>>>>>>> 6eeb2b97
		logger.Info("K8s <- DeletePod (POD NOT FOUND)")

		return errdefs.NotFoundf("object not found")
	}

	/*---------------------------------------------------
	 * Mark Containers and Pod as Terminated
	 *---------------------------------------------------*/
	/*
		pod.Status.Phase = corev1.PodSucceeded
		ready := false

		for i := range pod.Status.InitContainerStatuses {
			pod.Status.InitContainerStatuses[i].Started = &ready
			pod.Status.InitContainerStatuses[i].Ready = ready
			pod.Status.InitContainerStatuses[i].State.Terminated = &corev1.ContainerStateTerminated{
				Reason:     "PodIsDeleted",
				Message:    "Pod is being deleted",
				FinishedAt: metav1.Now(),
			}
		}

		for i := range pod.Status.ContainerStatuses {
			pod.Status.ContainerStatuses[i].Started = &ready
			pod.Status.ContainerStatuses[i].Ready = ready
			pod.Status.ContainerStatuses[i].State.Terminated = &corev1.ContainerStateTerminated{
				Reason:     "PodIsDeleted",
				Message:    "Pod is being deleted",
				FinishedAt: metav1.Now(),
			}
		}

		v.updatedPod(pod)

	*/

	logger.Info("K8s <- DeletePod (SUCCESS)")
	return nil
}

// GetPod retrieves a pod by name from the provider (can be cached).
// The Pod returned is expected to be immutable, and may be accessed
// concurrently outside the calling goroutine. Therefore, it is recommended
// to return a version after DeepCopy.
func (v *VirtualK8S) GetPod(ctx context.Context, namespace, name string) (*corev1.Pod, error) {
	podKey := client.ObjectKey{Namespace: namespace, Name: name}
	logger := v.Logger.WithValues("obj", podKey)

	/*---------------------------------------------------
	 * Preamble used for Request tracing on the logs
	 *---------------------------------------------------*/
	logger.Info("K8s -> GetPod")

	pod := slurm.LoadPod(podKey)
	if pod == nil {
		logger.Info("K8s <- GetPod (POD NOT FOUND)")

		return nil, errdefs.NotFoundf("object not found")
	}

	logger.Info("K8s <- GetPod",
		"version", pod.GetResourceVersion(),
		"phase", pod.Status.Phase,
	)

	return pod.DeepCopy(), nil
}

// GetPodStatus retrieves the status of a pod by name from the provider.
// The PodStatus returned is expected to be immutable, and may be accessed
// concurrently outside the calling goroutine. Therefore, it is recommended
// to return a version after DeepCopy.
func (v *VirtualK8S) GetPodStatus(ctx context.Context, namespace, name string) (*corev1.PodStatus, error) {
	podKey := client.ObjectKey{Namespace: namespace, Name: name}
	logger := v.Logger.WithValues("obj", podKey)

	/*---------------------------------------------------
	 * Preamble used for Request tracing on the logs
	 *---------------------------------------------------*/
	logger.Info("K8s -> GetPodStatus")

	pod := slurm.LoadPod(podKey)
	if pod == nil {
		logger.Info("K8s <- GetPodStatus (POD NOT FOUND)")

		return nil, errdefs.NotFoundf("object not found")
	}

	logger.Info("K8s <- GetPodStatus",
		"version", pod.GetResourceVersion(),
		"phase", pod.Status.Phase,
	)

	return pod.Status.DeepCopy(), nil
}

// GetPods retrieves a list of all pods running on the provider (can be cached).
// The Pods returned are expected to be immutable, and may be accessed
// concurrently outside the calling goroutine. Therefore, it is recommended
// to return a version after DeepCopy.
func (v *VirtualK8S) GetPods(ctx context.Context) ([]*corev1.Pod, error) {
	/*---------------------------------------------------
	 * Preamble used for Request tracing on the logs
	 *---------------------------------------------------*/
	v.Logger.Info("K8s -> GetPods")
	defer v.Logger.Info("K8s <- GetPods")

	return slurm.GetPods()
}

// NotifyPods instructs the notifier to call the passed in function when
// the pod status changes. It should be called when a pod's status changes.
//
// The provided pointer to a Pod is guaranteed to be used in a read-only
// fashion. The provided pod's PodStatus should be up to date when
// this function is called.
//
// NotifyPods must not block the caller since it is only used to register the callback.
// The callback passed into `NotifyPods` may block when called.
func (v *VirtualK8S) NotifyPods(_ context.Context, f func(*corev1.Pod)) {
	/*---------------------------------------------------
	 * Preamble used for Request tracing on the logs
	 *---------------------------------------------------*/
	v.Logger.Info("K8s -> NotifyPods")
	defer v.Logger.Info("K8s <- NotifyPods")

	/*---------------------------------------------------
	 * Listen for Slurm Events caused by Pods.
	 *---------------------------------------------------*/
	v.updatedPod = f

	/*-- start event handler --*/
	eh := slurm.NewEventHandler(slurm.Options{
		MaxWorkers:   1,
		MaxQueueSize: 10,
	})

	go eh.Run(context.Background(), func(pod *corev1.Pod) {
		if pod == nil {
			panic("this should not happen")
		}

		f(pod)
	})

	/*-- add fileWatcher events to queue to be processed asynchronously --*/
	go func() {
		for {
			select {
<<<<<<< HEAD
			case event, ok := <-v.inotify.Events:
=======
			case event, ok := <-v.fileWatcher.Events():
>>>>>>> 6eeb2b97
				if !ok {
					return
				}
				eh.Push(event)

<<<<<<< HEAD
			case err, ok := <-v.inotify.Errors:
=======
			case err, ok := <-v.fileWatcher.Errors():
>>>>>>> 6eeb2b97
				if !ok {
					return
				}

				panic(errors.Wrapf(err, "fsnotify failed"))
			}
		}
	}()
}

/************************************************************

		Implements vkapi.VirtualK8S

************************************************************/

// GetContainerLogs retrieves the logs of a container by name from the provider.
func (v *VirtualK8S) GetContainerLogs(ctx context.Context, namespace, podName, containerName string, opts vkapi.ContainerLogOpts) (io.ReadCloser, error) {
	podKey := client.ObjectKey{Namespace: namespace, Name: podName}
	logger := v.Logger.WithValues("obj", podKey)

	/*---------------------------------------------------
	 * Preamble used for Request tracing on the logs
	 *---------------------------------------------------*/
	logger.Info("K8s -> GetContainerLogs", "container", containerName)

	pod := slurm.LoadPod(podKey)
	if pod == nil {
		logger.Info("K8s <- GetContainerLogs (POD NOT FOUND)")

		return nil, errdefs.NotFoundf("object not found")
	}

	logfile := compute.PodRuntimeDir(podKey).Container(containerName).LogsPath()

	logger.Info("K8s <- GetContainerLogs", "logfile", logfile)

	return os.Open(logfile)
}

// RunInContainer executes a command in a container in the pod, copying data
// between in/out/err and the container's stdin/stdout/stderr.
func (v *VirtualK8S) RunInContainer(ctx context.Context, namespace, podName, containerName string, cmd []string, attach vkapi.AttachIO) error {
	podKey := client.ObjectKey{Namespace: namespace, Name: podName}
	logger := v.Logger.WithValues("obj", podKey)

	/*---------------------------------------------------
	 * Preamble used for Request tracing on the logs
	 *---------------------------------------------------*/
	logger.Info("K8s -> RunInContainer", "container", containerName)
	defer logger.Info("K8s <- RunInContainer", "container", containerName)

	/*
		defer func() {
			if attach.Stdout() != nil {
				attach.Stdout().Close()
			}
			if attach.Stderr() != nil {
				attach.Stderr().Close()
			}
		}()
		req := v.client.CoreV1().RESTClient().
			Post().
			Namespace(namespace).
			Resource("pods").
			Name(podName).
			SubResource("exec").
			Timeout(0).
			VersionedParams(&corev1.PodExecOptions{
				Container: containerName,
				Command:   cmd,
				Stdin:     attach.Stdin() != nil,
				Stdout:    attach.Stdout() != nil,
				Stderr:    attach.Stderr() != nil,
				TTY:       attach.TTY(),
			}, scheme.ParameterCodec)

		exec, err := remotecommand.NewSPDYExecutor(v.config, "POST", req.URL())
		if err != nil {
			return fmt.Errorf("could not make remote command: %v", err)
		}

		ts := &termSize{attach: attach}

		err = exec.Stream(remotecommand.StreamOptions{
			Stdin:             attach.Stdin(),
			Stdout:            attach.Stdout(),
			Stderr:            attach.Stderr(),
			Tty:               attach.TTY(),
			TerminalSizeQueue: ts,
		})
		if err != nil {
			return err
		}
	*/
	return nil
}

func (v *VirtualK8S) GetStatsSummary(context.Context) (*statsv1alpha1.Summary, error) {
	/*---------------------------------------------------
	 * Preamble used for Request tracing on the logs
	 *---------------------------------------------------*/
	v.Logger.Info("K8s -> GetStatsSummary")
	defer v.Logger.Info("K8s <- GetStatsSummary")

	panic("not yet supported")
}<|MERGE_RESOLUTION|>--- conflicted
+++ resolved
@@ -40,13 +40,8 @@
 
 	Logger logr.Logger
 
-<<<<<<< HEAD
-	inotify    *fsnotify.Watcher
-	updatedPod func(*corev1.Pod)
-=======
 	fileWatcher filenotify.FileWatcher
 	updatedPod  func(*corev1.Pod)
->>>>>>> 6eeb2b97
 }
 
 // InitConfig is the config passed to initialize a registered provider.
@@ -63,9 +58,6 @@
 // NewVirtualK8S reads a kubeconfig file and sets up a client to interact
 // with Slurm cluster.
 func NewVirtualK8S(config InitConfig) (*VirtualK8S, error) {
-<<<<<<< HEAD
-	watcher, err := fsnotify.NewWatcher()
-=======
 	var err error
 	var watcher filenotify.FileWatcher
 
@@ -75,21 +67,14 @@
 		watcher, err = filenotify.NewEventWatcher()
 	}
 
->>>>>>> 6eeb2b97
 	if err != nil {
 		return nil, errors.Wrapf(err, "add watcher on fsnotify failed")
 	}
 
 	return &VirtualK8S{
-<<<<<<< HEAD
-		InitConfig: config,
-		Logger:     zap.New(zap.UseDevMode(true)),
-		inotify:    watcher,
-=======
 		InitConfig:  config,
 		Logger:      zap.New(zap.UseDevMode(true)),
 		fileWatcher: watcher,
->>>>>>> 6eeb2b97
 	}, nil
 }
 
@@ -137,11 +122,7 @@
 		depending on the pod.RestartPolicy.
 		In both cases, it will	wrap the reason into "podStatusReasonProviderFailed"
 	*/
-<<<<<<< HEAD
-	if err := slurm.CreatePod(ctx, pod, v.inotify); err != nil {
-=======
 	if err := slurm.CreatePod(ctx, pod, v.fileWatcher); err != nil {
->>>>>>> 6eeb2b97
 		return err
 	}
 
@@ -220,11 +201,7 @@
 	 *---------------------------------------------------*/
 	logger.Info("K8s -> DeletePod")
 
-<<<<<<< HEAD
-	if !slurm.DeletePod(podKey) {
-=======
 	if !slurm.DeletePod(podKey, v.fileWatcher) {
->>>>>>> 6eeb2b97
 		logger.Info("K8s <- DeletePod (POD NOT FOUND)")
 
 		return errdefs.NotFoundf("object not found")
@@ -374,21 +351,13 @@
 	go func() {
 		for {
 			select {
-<<<<<<< HEAD
-			case event, ok := <-v.inotify.Events:
-=======
 			case event, ok := <-v.fileWatcher.Events():
->>>>>>> 6eeb2b97
 				if !ok {
 					return
 				}
 				eh.Push(event)
 
-<<<<<<< HEAD
-			case err, ok := <-v.inotify.Errors:
-=======
 			case err, ok := <-v.fileWatcher.Errors():
->>>>>>> 6eeb2b97
 				if !ok {
 					return
 				}
