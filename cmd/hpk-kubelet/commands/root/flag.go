// Copyright © 2022 FORTH-ICS
//
// Licensed under the Apache License, Version 2.0 (the "License");
// you may not use this file except in compliance with the License.
// You may obtain a copy of the License at
//
//     http://www.apache.org/licenses/LICENSE-2.0
//
// Unless required by applicable law or agreed to in writing, software
// distributed under the License is distributed on an "AS IS" BASIS,
// WITHOUT WARRANTIES OR CONDITIONS OF ANY KIND, either express or implied.
// See the License for the specific language governing permissions and
// limitations under the License.

package root

import (
	"os"
	"time"

	"github.com/spf13/pflag"
	"github.com/virtual-kubelet/virtual-kubelet/errdefs"
	corev1 "k8s.io/api/core/v1"
)

// Opts stores all the options for configuring the root virtual-kubelet command.
// It is used for setting flag values.
//
// You can set the default options by creating a new `Opts` struct and passing
// it into `SetDefaultOpts`
type Opts struct {
	// KubeletAddress determines which address to tell API Server to use.
	// Node listens on all of its IP addresses on port 10250 and advertises the value specified in KubeletAddress to other nodes.
	KubeletAddress string

	// KubeletPorts determines the port to listen for requests from the Kubernetes API server.
	KubeletPort int32

	// MetricsPort int32

	K8sAPICertFilepath string
	K8sAPIKeyFilepath  string

	// Namespace to watch for pods and other resources
	KubeNamespace string

	// Node name to use when creating a node in Kubernetes
	NodeName string

<<<<<<< HEAD
	// Sets the port to listen for requests from the Kubernetes API server
	ListenAddr  int32
	MetricsAddr string

=======
>>>>>>> dfef68fe
	ContainerRegistry string

	// Number of workers to use to handle pod notifications
	PodSyncWorkers       int
	InformerResyncPeriod time.Duration

	// Startup Timeout is how long to wait for the kubelet to start
	StartupTimeout time.Duration

	DisableTaint bool
	TaintKey     string
	TaintValue   string
	TaintEffect  string
}

const (
	EnvKubeletAddress  = "VKUBELET_ADDRESS"
	EnvAPICertLocation = "APISERVER_CERT_LOCATION"
	EnvAPIKeyLocation  = "APISERVER_KEY_LOCATION"
)

func installFlags(flags *pflag.FlagSet, c *Opts) {
	flags.StringVar(&c.KubeletAddress, "kubelet-addr", os.Getenv(EnvKubeletAddress), "which address to tell API server to use")
	flags.Int32Var(&c.KubeletPort, "kubelet-port", 10250, "port to listen for incoming requests from API server")

	// flags.Int32Var(&c.MetricsPort, "metrics-port", 10255, "address to listen for metrics/stats requests")

<<<<<<< HEAD
	flags.Int32Var(&c.ListenAddr, "listen-addr", 10250, "listen for log requests")
	flags.StringVar(&c.MetricsAddr, "metrics-addr", ":10255", "address to listen for metrics/stats requests")
=======
	flags.StringVar(&c.K8sAPICertFilepath, "certificate", os.Getenv(EnvAPICertLocation), "location for certificate to the API server")
	flags.StringVar(&c.K8sAPIKeyFilepath, "key", os.Getenv(EnvAPIKeyLocation), "location for key for the API server")

	flags.StringVar(&c.KubeNamespace, "namespace", corev1.NamespaceAll, "kubernetes namespace (default is 'all')")
	flags.StringVar(&c.NodeName, "nodename", "hpk-kubelet", "kubernetes node name")
>>>>>>> dfef68fe

	flags.StringVar(&c.ContainerRegistry, "registry", "docker://", "container registry")

	flags.IntVar(&c.PodSyncWorkers, "pod-sync-workers", 1, `set the number of pod synchronization workers`)
	flags.DurationVar(&c.InformerResyncPeriod, "full-resync-period", 1*time.Minute, "how often to perform a full resync of pods between kubernetes and the provider")
<<<<<<< HEAD

	flags.BoolVar(&c.EnableNodeLease, "enable-node-lease", true, `use node leases (1.13) for node heartbeats`)

	flags.DurationVar(&c.StartupTimeout, "startup-timeout", 0, "How long to wait for the virtual-kubelet to start")

=======

	flags.DurationVar(&c.StartupTimeout, "startup-timeout", 30*time.Second, "How long to wait for the virtual-kubelet to start")

>>>>>>> dfef68fe
	flags.BoolVar(&c.DisableTaint, "disable-taint", false, "disable the virtual-kubelet node taint")
	flags.StringVar(&c.TaintKey, "taint-key", "virtual-kubelet.io/provider", "Set node taint key")
	flags.StringVar(&c.TaintValue, "taint-value", "hpk", "Set node taint value")
	flags.StringVar(&c.TaintEffect, "taint-effect", string(corev1.TaintEffectNoSchedule), "Set node taint effect")
}

// getTaint creates a taint using the provided key/value.
// Taint effect is read from the environment
// The taint key/value may be overwritten by the environment.
func getTaint(o Opts) (*corev1.Taint, error) {
	var effect corev1.TaintEffect
	switch o.TaintEffect {
	case "NoSchedule":
		effect = corev1.TaintEffectNoSchedule
	case "NoExecute":
		effect = corev1.TaintEffectNoExecute
	case "PreferNoSchedule":
		effect = corev1.TaintEffectPreferNoSchedule
	default:
		return nil, errdefs.InvalidInputf("taint effect %q is not supported", o.TaintEffect)
	}

	return &corev1.Taint{
		Key:    o.TaintKey,
		Value:  o.TaintValue,
		Effect: effect,
	}, nil
}<|MERGE_RESOLUTION|>--- conflicted
+++ resolved
@@ -47,13 +47,6 @@
 	// Node name to use when creating a node in Kubernetes
 	NodeName string
 
-<<<<<<< HEAD
-	// Sets the port to listen for requests from the Kubernetes API server
-	ListenAddr  int32
-	MetricsAddr string
-
-=======
->>>>>>> dfef68fe
 	ContainerRegistry string
 
 	// Number of workers to use to handle pod notifications
@@ -81,32 +74,19 @@
 
 	// flags.Int32Var(&c.MetricsPort, "metrics-port", 10255, "address to listen for metrics/stats requests")
 
-<<<<<<< HEAD
-	flags.Int32Var(&c.ListenAddr, "listen-addr", 10250, "listen for log requests")
-	flags.StringVar(&c.MetricsAddr, "metrics-addr", ":10255", "address to listen for metrics/stats requests")
-=======
 	flags.StringVar(&c.K8sAPICertFilepath, "certificate", os.Getenv(EnvAPICertLocation), "location for certificate to the API server")
 	flags.StringVar(&c.K8sAPIKeyFilepath, "key", os.Getenv(EnvAPIKeyLocation), "location for key for the API server")
 
 	flags.StringVar(&c.KubeNamespace, "namespace", corev1.NamespaceAll, "kubernetes namespace (default is 'all')")
 	flags.StringVar(&c.NodeName, "nodename", "hpk-kubelet", "kubernetes node name")
->>>>>>> dfef68fe
 
 	flags.StringVar(&c.ContainerRegistry, "registry", "docker://", "container registry")
 
 	flags.IntVar(&c.PodSyncWorkers, "pod-sync-workers", 1, `set the number of pod synchronization workers`)
 	flags.DurationVar(&c.InformerResyncPeriod, "full-resync-period", 1*time.Minute, "how often to perform a full resync of pods between kubernetes and the provider")
-<<<<<<< HEAD
-
-	flags.BoolVar(&c.EnableNodeLease, "enable-node-lease", true, `use node leases (1.13) for node heartbeats`)
-
-	flags.DurationVar(&c.StartupTimeout, "startup-timeout", 0, "How long to wait for the virtual-kubelet to start")
-
-=======
 
 	flags.DurationVar(&c.StartupTimeout, "startup-timeout", 30*time.Second, "How long to wait for the virtual-kubelet to start")
 
->>>>>>> dfef68fe
 	flags.BoolVar(&c.DisableTaint, "disable-taint", false, "disable the virtual-kubelet node taint")
 	flags.StringVar(&c.TaintKey, "taint-key", "virtual-kubelet.io/provider", "Set node taint key")
 	flags.StringVar(&c.TaintValue, "taint-value", "hpk", "Set node taint value")
