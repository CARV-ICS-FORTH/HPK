--- conflicted
+++ resolved
@@ -40,17 +40,10 @@
 ##@ Build
 
 build: ## Build HPK binary.
-<<<<<<< HEAD
-	GOOS=linux GOARCH=amd64 go build $(VERSION_FLAGS) -ldflags '-extldflags "-static"' -o bin/$(*) ./cmd/hpk/$(*)
-
-build-race: ## Build HPK binary with race condition detector.
-	GOOS=linux GOARCH=amd64 go build $(VERSION_FLAGS) -race -o bin/$(*) ./cmd/hpk/$(*)
-=======
 	GOOS=linux GOARCH=amd64 go build $(VERSION_FLAGS) -ldflags '-extldflags "-static"' -o bin/hpk-kubelet ./cmd/hpk
 
 build-race: ## Build HPK binary with race condition detector.
 	GOOS=linux GOARCH=amd64 go build $(VERSION_FLAGS) -race -o bin/hpk-kubelet ./cmd/hpk
->>>>>>> 6eeb2b97
 
 
 ##@ Deployment
@@ -64,27 +57,15 @@
     --no-mount tmp,home --unsquash --writable \
     --env K8SFS_MOCK_KUBELET=0 \
     --bind .k8sfs:/usr/local/etc \
-<<<<<<< HEAD
-    docker://chazapis/kubernetes-from-scratch:20221115
-
-
-run-hpk: ## Run HPK from your host.
-	echo "===> Setting HPK Certificates  <==="
-=======
     docker://chazapis/kubernetes-from-scratch:20221206
 
 
 run-hpk: ## Run HPK from your host.
 	echo "===> Generate HPK Certificates <==="
->>>>>>> 6eeb2b97
 
 	mkdir -p ./bin
 
 	openssl genrsa -out bin/kubelet.key 2048
-<<<<<<< HEAD
-
-=======
->>>>>>> 6eeb2b97
 	openssl req -x509 -key bin/kubelet.key -CA ${KUBEPATH}/pki/ca.crt -CAkey ${KUBEPATH}/pki/ca.key \
         -days 365 -nodes -out bin/kubelet.crt -subj "/CN=hpk-kubelet" \
         -addext "basicConstraints=CA:FALSE" \
@@ -92,20 +73,12 @@
         -addext "extendedKeyUsage=serverAuth,clientAuth" \
         -addext "subjectAltName=IP:127.0.0.1,IP:${HOST_ADDRESS}"
 
-<<<<<<< HEAD
-	echo "===> Run HPK  <==="
-=======
 	echo "===> Run HPK <==="
->>>>>>> 6eeb2b97
 	KUBECONFIG=${KUBEPATH}/admin.conf				\
 	APISERVER_KEY_LOCATION=bin/kubelet.key          \
 	APISERVER_CERT_LOCATION=bin/kubelet.crt         \
 	VKUBELET_ADDRESS=${HOST_ADDRESS}                \
-<<<<<<< HEAD
-	./bin/hpk
-=======
 	./bin/hpk-kubelet
->>>>>>> 6eeb2b97
 
 
 
