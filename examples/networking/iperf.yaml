--- conflicted
+++ resolved
@@ -50,9 +50,5 @@
         - -c
         - |
           # Delay waiting for server to become ready
-<<<<<<< HEAD
-          sleep 10 
-=======
           sleep 20 
->>>>>>> dfef68fe
           iperf3 -c server-service