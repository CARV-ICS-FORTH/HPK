--- conflicted
+++ resolved
@@ -14,16 +14,6 @@
         - |
           iperf3 -s
 
-<<<<<<< HEAD
-     - name: client
-       image: networkstatic/iperf3
-       command:
-         - sh
-         - -c
-         - |
-           sleep 10
-           iperf3 -c localhost
-=======
     - name: client
       image: networkstatic/iperf3
       command:
@@ -31,5 +21,4 @@
         - -c
         - |
           sleep 10
-          iperf3 -c localhost
->>>>>>> dfef68fe
+          iperf3 -c localhost