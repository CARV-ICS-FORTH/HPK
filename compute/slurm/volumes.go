--- conflicted
+++ resolved
@@ -322,81 +322,6 @@
 			 *---------------------------------------------------*/
 			var serviceAccount corev1.ServiceAccount
 
-<<<<<<< HEAD
-			case corev1.HostPathDirectoryOrCreate:
-				// If nothing exists at the given path, an empty directory will be created there
-				// as needed with file mode 0755, having the same group and ownership with Kubelet.
-				if path, err := h.podDirectory.CreateSubDirectory(vol.Name); err != nil {
-					SystemError(err, "cannot create HostPathDirectoryOrCreate at path '%s'", path)
-				}
-			case corev1.HostPathDirectory:
-				// A directory must exist at the given path
-
-				info, err := h.podDirectory.PathExists(vol.Name)
-				if err != nil {
-					if errors.Is(err, os.ErrNotExist) {
-						PodError(h.Pod, "VolumeNotFound", "volume '%s' was not found", vol.Name)
-						return
-					}
-					SystemError(err, "failed to inspect volume '%s'", vol.Name)
-				}
-
-				if !info.Mode().IsDir() {
-					PodError(h.Pod, "UnexpectedVolumeType", "volume '%s' was expected to be directory", vol.Name)
-					return
-				}
-
-			case corev1.HostPathFileOrCreate:
-				// If nothing exists at the given path, an empty file will be created there
-				// as needed with file mode 0644, having the same group and ownership with Kubelet.
-
-				_, err := h.podDirectory.PathExists(vol.Name)
-				if err == nil {
-					return
-				}
-
-				if errors.Is(err, os.ErrNotExist) {
-					if path, err := h.podDirectory.CreateFile(vol.Name); err != nil {
-						SystemError(err, "cannot apply HostPathDirectoryOrCreate at path '%s'", path)
-					}
-				} else {
-					SystemError(err, "failed to inspect volume '%s'", vol.Name)
-				}
-
-			case corev1.HostPathFile:
-				// A file must exist at the given path
-
-				info, err := h.podDirectory.PathExists(vol.Name)
-				if err != nil {
-					if errors.Is(err, os.ErrNotExist) {
-						PodError(h.Pod, "VolumeNotFound", "volume '%s' was not found", vol.Name)
-						return
-					}
-					SystemError(err, "failed to inspect volume '%s'", vol.Name)
-				}
-
-				if !info.Mode().IsRegular() {
-					PodError(h.Pod, "UnexpectedVolumeType", "volume '%s' was expected to be file", vol.Name)
-					return
-				}
-
-			case corev1.HostPathSocket, corev1.HostPathCharDev, corev1.HostPathBlockDev:
-				// A UNIX socket/char device/ block device must exist at the given path
-
-				info, err := h.podDirectory.PathExists(vol.Name)
-				if err != nil {
-					if errors.Is(err, os.ErrNotExist) {
-						PodError(h.Pod, "VolumeNotFound", "volume '%s' was not found", vol.Name)
-						return
-					}
-					SystemError(err, "failed to inspect volume '%s'", vol.Name)
-				}
-
-				// todo: perform the checks
-				_ = info
-			default:
-				panic("bug")
-=======
 			key := types.NamespacedName{Namespace: h.Pod.GetNamespace(), Name: h.Pod.Spec.ServiceAccountName}
 
 			if err := compute.K8SClient.Get(ctx, key, &serviceAccount); err != nil {
@@ -415,7 +340,6 @@
 				automount = *h.Pod.Spec.AutomountServiceAccountToken
 			case serviceAccount.AutomountServiceAccountToken != nil:
 				automount = *serviceAccount.AutomountServiceAccountToken
->>>>>>> 6eeb2b97
 			}
 
 			if automount {
