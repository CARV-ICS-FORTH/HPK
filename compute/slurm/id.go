--- conflicted
+++ resolved
@@ -31,19 +31,12 @@
 type JobIDType string
 
 const (
-<<<<<<< HEAD
-	JobIDTypeProcess JobIDType = "pid://"
-
-	JobIDTypeSlurm JobIDType = "slurm://"
-
-=======
 	JobIDTypeInstance JobIDType = "instance://"
 
 	JobIDTypeProcess JobIDType = "pid://"
 
 	JobIDTypeSlurm JobIDType = "slurm://"
 
->>>>>>> dfef68fe
 	JobIDTypeEmpty JobIDType = ""
 )
 
@@ -51,10 +44,6 @@
 	metav1.SetMetaDataAnnotation(&pod.ObjectMeta, "pod.hpk/id", string(idType)+value)
 }
 
-<<<<<<< HEAD
-func SetContainerStatusID(status *corev1.ContainerStatus, idType JobIDType, value string) {
-	status.ContainerID = string(idType) + value
-=======
 func SetContainerStatusID(status *corev1.ContainerStatus, expectedIDType JobIDType, typedValue string) {
 	idType, value := parseIDType(typedValue)
 
@@ -63,7 +52,6 @@
 	}
 
 	status.ContainerID = value
->>>>>>> dfef68fe
 }
 
 func ParsePodID(pod *corev1.Pod) (idType JobIDType, value string) {
@@ -85,11 +73,8 @@
 	switch {
 	case strings.HasPrefix(raw, string(JobIDTypeSlurm)):
 		return JobIDTypeSlurm, strings.Split(raw, string(JobIDTypeSlurm))[1]
-<<<<<<< HEAD
-=======
 	case strings.HasPrefix(raw, string(JobIDTypeInstance)):
 		return JobIDTypeInstance, strings.Split(raw, string(JobIDTypeInstance))[1]
->>>>>>> dfef68fe
 	case strings.HasPrefix(raw, string(JobIDTypeProcess)):
 		return JobIDTypeProcess, strings.Split(raw, string(JobIDTypeProcess))[1]
 	default:
