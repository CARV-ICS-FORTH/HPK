// Copyright © 2022 FORTH-ICS
//
// Licensed under the Apache License, Version 2.0 (the "License");
// you may not use this file except in compliance with the License.
// You may obtain a copy of the License at
//
//     http://www.apache.org/licenses/LICENSE-2.0
//
// Unless required by applicable law or agreed to in writing, software
// distributed under the License is distributed on an "AS IS" BASIS,
// WITHOUT WARRANTIES OR CONDITIONS OF ANY KIND, either express or implied.
// See the License for the specific language governing permissions and
// limitations under the License.

package slurm

import (
	"github.com/carv-ics-forth/hpk/compute"
	"k8s.io/apimachinery/pkg/types"
)

const SbatchScriptTemplate = `#!/bin/bash
#SBATCH --job-name={{.Pod.Name}}
#SBATCH --output={{.VirtualEnv.StdoutPath}}
#SBATCH --error={{.VirtualEnv.StderrPath}}
{{- if .Options.NTasksPerNode}}
#SBATCH --ntasks-per-node={{.Options.NTasksPerNode}}
{{end}}
{{- if .Options.CPUPerTask}}
#SBATCH --cpus-per-task={{.Options.CPUPerTask}}  # usually, obviously, in the range[1-10]
{{end}}
{{- if .Options.Nodes}}
#SBATCH --nodes={{.Options.Nodes}}
{{end}}
{{- if .Options.MemoryPerNode}}
#SBATCH --mem={{.Options.MemoryPerNode}} # e.g 400GB
{{end}}
{{- if .Options.CustomFlags}}
{{.Options.CustomFlags}}
{{end}}

# exit when any command fails
set -eum pipeline

<<<<<<< HEAD

=======
export apptainer={{.ComputeEnv.ApptainerBin}}
echo "Using ApptainerBin: ${apptainer}"
>>>>>>> 6eeb2b97

#### BEGIN SECTION: VirtualEnvironment Builder ####
# Description
# 	Builds a script for running a Virtual Environment
# 	that resembles the semantics of a Pause Environment.
cat > {{.VirtualEnv.ConstructorPath}} << "PAUSE_EOF"
#!/bin/bash

<<<<<<< HEAD

debug_info() {
	echo "== Virtual Environment Info =="
	echo "* User:" $(id)
	echo "* Hostname:" $(hostname)
	echo "* HostIPs:" $(hostname -I)
	echo "* DNS: {{.ComputeEnv.KubeDNS}}"
	echo "=============================="
}

# Rewire /etc/resolv.conf to point to KubeDNS
handle_dns() {
=======
############################
# Auto-Generated Script    #
# Please do not it. 	   #
############################

# exit when any command fails
set -eum pipeline

debug_info() {
	echo "== Virtual Environment Info =="
	echo "* User:" $(id)
	echo "* Hostname:" $(hostname)
	echo "* HostIPs:" $(hostname -I)
	echo "* DNS: {{.ComputeEnv.KubeDNS}}"
	echo "=============================="
}


handle_dns() {
# Rewire /etc/resolv.conf to point to KubeDNS
>>>>>>> 6eeb2b97
cat > /etc/resolv.conf << DNS_EOF
search {{.Pod.Namespace}}.svc.cluster.local svc.cluster.local cluster.local
nameserver {{.ComputeEnv.KubeDNS}}
nameserver 8.8.8.8
options ndots:5
DNS_EOF
<<<<<<< HEAD
}

# If not removed, Flags will be consumed by the nested singularity and overwrite paths.
# https://apptainer.org/user-docs/master/environment_and_metadata.html#environment-from-the-singularity-runtime
unset_env() {
	unset SINGULARITY_COMMAND
	unset SINGULARITY_CONTAINER
	unset SINGULARITY_ENVIRONMENT
	unset SINGULARITY_NAME
	unset SINGULARITY_BIND
	
	unset APPTAINER_APPNAME
	unset APPTAINER_COMMAND
	unset APPTAINER_CONTAINER
	unset APPTAINER_ENVIRONMENT
	unset APPTAINER_NAME
	unset APPTAINER_BIND
}

handle_init_containers() {
{{ range $index, $container := .InitContainers}}
	echo "* Running init container {{$index}}"
	
	$(apptainer {{ $container.ApptainerMode }} --compat --cleanenv --pid --no-mount tmp,home  \ 
	{{- if $container.EnvFilePath}}
	--env-file {{$container.EnvFilePath}} \
	{{- end}}
	{{- if $container.Binds}}
	--bind {{join "," $container.Binds}} \
	{{- end}}
	{{$container.Image}}
	{{- if $container.Command}}{{range $index, $cmd := $container.Command}} '{{$cmd}}'{{end}}{{end -}}
	{{- if $container.Args}}{{range $index, $arg := $container.Args}} '{{$arg}}'{{end}}{{end -}} \
	&>> {{$container.LogsPath}}; echo $? > {{$container.ExitCodePath}}) &
	echo $! > {{$container.JobIDPath}}
{{end}}

return
}

# Launch an instance with the name you provide it and lets it run in the background.
spinup_instances() {
{{ range $index, $container := .Containers}}
	echo "* Preparing instance://{{$container.InstanceName}}"

	apptainer instance start --no-init --no-umask --no-eval --no-mount tmp,home --unsquash --writable-tmpfs \
	{{- if $container.Binds}}
	--bind {{join "," $container.Binds}} \
	{{- end}}
	{{$container.Image}} {{$container.InstanceName}}

{{- end}}

return
}


	# Store IP
	echo $(hostname -I) > {{.VirtualEnv.IPAddressPath}}
	
	debug_info
	
	unset_env
	
	handle_dns
	
	{{- if .InitContainers}}
	handle_init_containers

    echo "waiting for init containers to complete"
	wait
	{{- end}}

	{{- if .Containers}}
	spinup_instances
	{{- end}}

	# Do not return as it would release the namespace
	sleep infinity
=======

# Add hostname to known hosts
cp /etc/hosts /tmp/hosts
echo "$(hostname -I) $(hostname)" >> /tmp/hosts
}

# If not removed, Flags will be consumed by the nested Apptainer and overwrite paths.
# https://apptainer.org/user-docs/master/environment_and_metadata.html#environment-from-the-singularity-runtime
unset_env() {
	unset SINGULARITY_COMMAND
	unset SINGULARITY_CONTAINER
	unset SINGULARITY_ENVIRONMENT
	unset SINGULARITY_NAME
	unset SINGULARITY_BIND
	
	unset APPTAINER_APPNAME
	unset APPTAINER_COMMAND
	unset APPTAINER_CONTAINER
	unset APPTAINER_ENVIRONMENT
	unset APPTAINER_NAME
	unset APPTAINER_BIND
}

handle_init_containers() {
{{- range $index, $container := .InitContainers}}
	echo "[Virtual] Scheduling Init Container: {{$index}}"
	
	${apptainer} {{ $container.ApptainerMode }} --compat --no-mount tmp,home --userns \
	--bind /tmp/hosts:/etc/hosts,{{join "," $container.Binds}} \ 
	{{- if $container.EnvFilePath}}
	--env-file {{$container.EnvFilePath}} \
	{{- end}}
	{{$container.Image}}
	{{- if $container.Command}}{{range $index, $cmd := $container.Command}} '{{$cmd}}'{{end}}{{end -}}
	{{- if $container.Args}}{{range $index, $arg := $container.Args}} '{{$arg}}'{{end}}{{end -}} \
	&>> {{$container.LogsPath}}; echo $? > {{$container.ExitCodePath}} &

	echo pid://$! > {{$container.JobIDPath}}
{{end}}

return 
}

handle_containers() {
{{- range $index, $container := .Containers}}
	echo "[Virtual] Scheduling Container: {{$container.InstanceName}}"

	$(${apptainer} {{$container.ApptainerMode}} --compat --no-mount tmp,home --userns \
	--bind /tmp/hosts:/etc/hosts,{{join "," $container.Binds}} \ 
	{{- if $container.EnvFilePath}}
	--env-file {{$container.EnvFilePath}} \
	{{- end}}
	{{$container.Image}}
	{{- if $container.Command}}{{range $index, $cmd := $container.Command}} '{{$cmd}}'{{end}}{{end -}}
	{{- if $container.Args}}{{range $index, $arg := $container.Args}} '{{$arg}}'{{end}}{{end -}} \
	&>> {{$container.LogsPath}}; echo $? > {{$container.ExitCodePath}}) &

	echo pid://$! > {{$container.JobIDPath}}
{{- end}}

	echo "[Virtual] All containers have been scheduled"
}


_teardown() {
	lastCommand=$1
	exitCode=$2

	if [[ $exitCode -eq 0 ]]; then
		echo "[Virtual] Gracefully exit the Virtual Environment. All resources will be released."
	else
		echo "[Virtual] **SYSTEMERROR** ${lastCommand} command filed with exit code ${exitCode}" | tee {{.VirtualEnv.SysErrorPath}}
		echo "[Virtual] Send Signal to parent (${PARENT}) to inform about the failure"
		echo "env_failed" > /dev/shm/signal_${PARENT}

		echo "[Virtual] Virtual Environment Terminated due to an error. All resources will be released." 
	fi
}

# echo an error message before exiting
trap '_teardown "${BASH_COMMAND}" "$?"'  EXIT

# Store IP
echo $(hostname -I) > {{.VirtualEnv.IPAddressPath}}

debug_info

unset_env

handle_dns

{{- if .InitContainers}}
echo "[Virtual] Scheduling Init Containers ..."

handle_init_containers

echo "[Virtual] Waiting for init containers to complete"
wait
{{- end}}


{{- if .Containers}}
echo "[Virtual] Scheduling Containers ..."

handle_containers

echo "[Virtual] == Listing Scheduled Jobs =="
jobs
echo "[Virtual] ============================"

echo "[Virtual] Signal parent (${PARENT}) that the Virtual Environment is Running"
echo "env_running" > /dev/shm/signal_${PARENT}

echo "[Virtual] ... Waiting for containers to complete...."
wait
{{- end}}
>>>>>>> 6eeb2b97
PAUSE_EOF
#### END SECTION: VirtualEnvironment Builder ####


<<<<<<< HEAD

=======
>>>>>>> 6eeb2b97
#### BEGIN SECTION: Host Environment ####
# Description
# 	Stuff to run outside the virtual environment
env_abort() {
	echo -e "\n[Host] Shutdown the Virtual Environment \n"

<<<<<<< HEAD
run_virtual_environment() {
	chmod +x  {{.VirtualEnv.ConstructorPath}}

	apptainer exec --net --network=flannel --fakeroot \
	--bind /bin,/etc/apptainer,/var/lib/apptainer,/lib,/lib64,/usr,/etc/passwd,$HOME \
	docker://alpine {{.VirtualEnv.ConstructorPath}} &

	# return the PID of apptainer running the virtual environment
	VPID=$!

	echo "* Waiting 5 seconds for the virtual environment to become ready ..."
	sleep 5
}

teardown() {
	echo "* Tearing download the Virtual Environment ..."
	
{{- if .Containers}}
	echo "** Stopping apptainer instances. ..."
	{{- range $index, $container := .Containers}} 
	apptainer instance stop {{$container.InstanceName}}
	{{- end}}
{{- end}}
	
	echo "** Exiting the Virtual Environment. ..."
	kill ${VPID}
	wait ${VPID}
}

exec_containers() {
{{ range $index, $container := .Containers}}
	echo "* Running instance://{{$container.InstanceName}}"
	
	echo instance://{{$container.InstanceName}} > {{$container.JobIDPath}}
	
	$(apptainer {{$container.ApptainerMode}} --compat --cleanenv \ 
	{{- if $container.EnvFilePath}}
	--env-file {{$container.EnvFilePath}} \
	{{- end}}
	instance://{{$container.InstanceName}}
	{{- if $container.Command}}{{range $index, $cmd := $container.Command}} '{{$cmd}}'{{end}}{{end -}}
	{{- if $container.Args}}{{range $index, $arg := $container.Args}} '{{$arg}}'{{end}}{{end -}}
	 &>> {{$container.LogsPath}}; echo $? > {{$container.ExitCodePath}}) &

{{- end}}
}


echo "* Initializing the Virtual Environment ..."
run_virtual_environment

echo "* Setting up Environment cleaner ..."
trap teardown EXIT


# Wait until all containers become ready
{{- if .Containers}}
 {{ range $index, $container := .Containers}}
 echo "* Verify instance://{{$container.InstanceName}}"
 while !  apptainer instance list | grep "{{$container.InstanceName}}"; do 
	echo "retry for {{$container.InstanceName}}"
    apptainer instance list
	sleep 3
  done
 {{- end}} # end range
{{- end}} # end if


{{- if .Containers}}
	exec_containers

	echo "Waiting for Containers to Complete..."
	wait
{{- end}}
=======
	echo -e "\n[Host] Kill Virtual Environment \n"
	kill -TERM ${VPID} 
}

env_failed() {
	echo -e "\n[Host] Signal received: Virtual Environment Has Failed\n"

	echo "[HOST] Waiting for the Virtual Environment to Exit"
	wait ${VPID}

	echo "[HOST] Cleanup Signal files"
	rm /dev/shm/signal_${PPID}

	echo "-- Exit with 1--"
	exit -1
}

env_running() {
	echo -e "\n[Host] ** Environment Is Running.  **\n"
	wait

	echo "[HOST] Cleanup Signal files"
	rm /dev/shm/signal_${PPID}

	echo "-- Exit with 0 --"
	exit 0
}


echo "== Submit Environment =="
chmod +x  {{.VirtualEnv.ConstructorPath}}

echo "[Host] Setting Signal Traps for Virtual Environment [Aborted (TERM,KILL,QUIT,INT), Failed (USR1), Running (USR2)]..."
trap env_abort SIGTERM

echo "[Host] Starting the constructor the Virtual Environment ..."

${apptainer} exec --net --network=flannel 			 \
--env PARENT=${PPID}								 \
--hostname {{.Pod.Name}}							 \
--bind /bin,/etc/apptainer,/var/lib/apptainer,/lib,/lib64,/usr,/etc/passwd,$HOME,/run/shm \
docker://alpine {{.VirtualEnv.ConstructorPath}} &

# return the PID of Apptainer running the virtual environment
VPID=$!

# Wait on a dummy descriptor. When the signal arrives, the read will get interrupted
echo "[Host] Waiting for virtual environment to become ready ..."
tail -F /dev/shm/signal_${PPID} 2>/dev/null | grep -q "env_"

# dispatch to the appropriate function
$(cat /dev/shm/signal_${PPID})

>>>>>>> 6eeb2b97
#### END SECTION: Host Environment ####
`

// SbatchScriptFields container the supported fields for the submission template.
type SbatchScriptFields struct {
	/*--
		Mandatory Fields
	--*/
	Pod types.NamespacedName

	// VirtualEnv is the equivalent of a Pod.
	VirtualEnv VirtualEnvironmentPaths

	ComputeEnv compute.HPCEnvironment

	// InitContainers is a list of init container requests to be executed.
	InitContainers []Container

	// Containers is a list of container requests to be executed.
	Containers []Container

	Options RequestOptions
}

// The VirtualEnvironmentPaths create lightweight "virtual environments" that resemble "Pods" semantics.
type VirtualEnvironmentPaths struct {
	// ConstructorPath points to the script for creating the virtual environment for Pod.
	ConstructorPath string

	// IPAddressPath is where we store the internal Pod's ip.
	IPAddressPath string

	// JobIDPath points to the file where Slurm Job ID is written.
	// This is used to know when the job has been started.
	JobIDPath string

	// StdoutPath instruct Slurm to write stdout into the specified path.
	StdoutPath string

	// StdoutPath instruct Slurm to write stderr into the specified path.
	StderrPath string

	// ExitCodePath points to the file where Slurm Job Exit Codeis written.
	// This is used to know when the job has been completed.
	ExitCodePath string

	// SysErrorPath indicate a system failure that cause the Pod to fail Immediately, bypassing any other checks.
	SysErrorPath string
}

// The Container creates new within the Pod and resemble the "Container" semantics.
type Container struct {
	// needed for apptainer start.
	InstanceName string // instance://podName_containerName

	Image string // format: REGISTRY://image:tag

	EnvFilePath string

	Binds []string

	Command []string
	Args    []string // space separated args

	ApptainerMode string // exec or run

	// LogsPath instructs process to write stdout and stderr into the specified path.
	LogsPath string

	// JobIDPath points to the file where the process id of the container is stored.
	// This is used to know when the container has started.
	JobIDPath string

	// ExitCodePath is the path where the embedded Container command will write its exit code
	ExitCodePath string
}

// RequestOptions are optional directives to sbatch.
// Optional Fields (marked by a pointer)
type RequestOptions struct {
	// Nodes request that a minimum of number nodes are allocated to this job.
	Nodes *int

	// NTasksPerNode request that ntasks be invoked on each node
	NTasksPerNode *int

	// CPUPerTask advise the Slurm controller that ensuing job steps will require ncpus number
	// of processors per task.
	CPUPerTask *int

	// MemoryPerNode Specify the real memory required per node.
	MemoryPerNode *string

	// CustomFlags are sbatch that are directly given by the end-user.
	CustomFlags []string
}<|MERGE_RESOLUTION|>--- conflicted
+++ resolved
@@ -42,12 +42,8 @@
 # exit when any command fails
 set -eum pipeline
 
-<<<<<<< HEAD
-
-=======
 export apptainer={{.ComputeEnv.ApptainerBin}}
 echo "Using ApptainerBin: ${apptainer}"
->>>>>>> 6eeb2b97
 
 #### BEGIN SECTION: VirtualEnvironment Builder ####
 # Description
@@ -56,7 +52,13 @@
 cat > {{.VirtualEnv.ConstructorPath}} << "PAUSE_EOF"
 #!/bin/bash
 
-<<<<<<< HEAD
+############################
+# Auto-Generated Script    #
+# Please do not it. 	   #
+############################
+
+# exit when any command fails
+set -eum pipeline
 
 debug_info() {
 	echo "== Virtual Environment Info =="
@@ -67,117 +69,15 @@
 	echo "=============================="
 }
 
-# Rewire /etc/resolv.conf to point to KubeDNS
-handle_dns() {
-=======
-############################
-# Auto-Generated Script    #
-# Please do not it. 	   #
-############################
-
-# exit when any command fails
-set -eum pipeline
-
-debug_info() {
-	echo "== Virtual Environment Info =="
-	echo "* User:" $(id)
-	echo "* Hostname:" $(hostname)
-	echo "* HostIPs:" $(hostname -I)
-	echo "* DNS: {{.ComputeEnv.KubeDNS}}"
-	echo "=============================="
-}
-
 
 handle_dns() {
 # Rewire /etc/resolv.conf to point to KubeDNS
->>>>>>> 6eeb2b97
 cat > /etc/resolv.conf << DNS_EOF
 search {{.Pod.Namespace}}.svc.cluster.local svc.cluster.local cluster.local
 nameserver {{.ComputeEnv.KubeDNS}}
 nameserver 8.8.8.8
 options ndots:5
 DNS_EOF
-<<<<<<< HEAD
-}
-
-# If not removed, Flags will be consumed by the nested singularity and overwrite paths.
-# https://apptainer.org/user-docs/master/environment_and_metadata.html#environment-from-the-singularity-runtime
-unset_env() {
-	unset SINGULARITY_COMMAND
-	unset SINGULARITY_CONTAINER
-	unset SINGULARITY_ENVIRONMENT
-	unset SINGULARITY_NAME
-	unset SINGULARITY_BIND
-	
-	unset APPTAINER_APPNAME
-	unset APPTAINER_COMMAND
-	unset APPTAINER_CONTAINER
-	unset APPTAINER_ENVIRONMENT
-	unset APPTAINER_NAME
-	unset APPTAINER_BIND
-}
-
-handle_init_containers() {
-{{ range $index, $container := .InitContainers}}
-	echo "* Running init container {{$index}}"
-	
-	$(apptainer {{ $container.ApptainerMode }} --compat --cleanenv --pid --no-mount tmp,home  \ 
-	{{- if $container.EnvFilePath}}
-	--env-file {{$container.EnvFilePath}} \
-	{{- end}}
-	{{- if $container.Binds}}
-	--bind {{join "," $container.Binds}} \
-	{{- end}}
-	{{$container.Image}}
-	{{- if $container.Command}}{{range $index, $cmd := $container.Command}} '{{$cmd}}'{{end}}{{end -}}
-	{{- if $container.Args}}{{range $index, $arg := $container.Args}} '{{$arg}}'{{end}}{{end -}} \
-	&>> {{$container.LogsPath}}; echo $? > {{$container.ExitCodePath}}) &
-	echo $! > {{$container.JobIDPath}}
-{{end}}
-
-return
-}
-
-# Launch an instance with the name you provide it and lets it run in the background.
-spinup_instances() {
-{{ range $index, $container := .Containers}}
-	echo "* Preparing instance://{{$container.InstanceName}}"
-
-	apptainer instance start --no-init --no-umask --no-eval --no-mount tmp,home --unsquash --writable-tmpfs \
-	{{- if $container.Binds}}
-	--bind {{join "," $container.Binds}} \
-	{{- end}}
-	{{$container.Image}} {{$container.InstanceName}}
-
-{{- end}}
-
-return
-}
-
-
-	# Store IP
-	echo $(hostname -I) > {{.VirtualEnv.IPAddressPath}}
-	
-	debug_info
-	
-	unset_env
-	
-	handle_dns
-	
-	{{- if .InitContainers}}
-	handle_init_containers
-
-    echo "waiting for init containers to complete"
-	wait
-	{{- end}}
-
-	{{- if .Containers}}
-	spinup_instances
-	{{- end}}
-
-	# Do not return as it would release the namespace
-	sleep infinity
-=======
 
 # Add hostname to known hosts
 cp /etc/hosts /tmp/hosts
@@ -294,97 +194,16 @@
 echo "[Virtual] ... Waiting for containers to complete...."
 wait
 {{- end}}
->>>>>>> 6eeb2b97
 PAUSE_EOF
 #### END SECTION: VirtualEnvironment Builder ####
 
 
-<<<<<<< HEAD
-
-=======
->>>>>>> 6eeb2b97
 #### BEGIN SECTION: Host Environment ####
 # Description
 # 	Stuff to run outside the virtual environment
 env_abort() {
 	echo -e "\n[Host] Shutdown the Virtual Environment \n"
 
-<<<<<<< HEAD
-run_virtual_environment() {
-	chmod +x  {{.VirtualEnv.ConstructorPath}}
-
-	apptainer exec --net --network=flannel --fakeroot \
-	--bind /bin,/etc/apptainer,/var/lib/apptainer,/lib,/lib64,/usr,/etc/passwd,$HOME \
-	docker://alpine {{.VirtualEnv.ConstructorPath}} &
-
-	# return the PID of apptainer running the virtual environment
-	VPID=$!
-
-	echo "* Waiting 5 seconds for the virtual environment to become ready ..."
-	sleep 5
-}
-
-teardown() {
-	echo "* Tearing download the Virtual Environment ..."
-	
-{{- if .Containers}}
-	echo "** Stopping apptainer instances. ..."
-	{{- range $index, $container := .Containers}} 
-	apptainer instance stop {{$container.InstanceName}}
-	{{- end}}
-{{- end}}
-	
-	echo "** Exiting the Virtual Environment. ..."
-	kill ${VPID}
-	wait ${VPID}
-}
-
-exec_containers() {
-{{ range $index, $container := .Containers}}
-	echo "* Running instance://{{$container.InstanceName}}"
-	
-	echo instance://{{$container.InstanceName}} > {{$container.JobIDPath}}
-	
-	$(apptainer {{$container.ApptainerMode}} --compat --cleanenv \ 
-	{{- if $container.EnvFilePath}}
-	--env-file {{$container.EnvFilePath}} \
-	{{- end}}
-	instance://{{$container.InstanceName}}
-	{{- if $container.Command}}{{range $index, $cmd := $container.Command}} '{{$cmd}}'{{end}}{{end -}}
-	{{- if $container.Args}}{{range $index, $arg := $container.Args}} '{{$arg}}'{{end}}{{end -}}
-	 &>> {{$container.LogsPath}}; echo $? > {{$container.ExitCodePath}}) &
-
-{{- end}}
-}
-
-
-echo "* Initializing the Virtual Environment ..."
-run_virtual_environment
-
-echo "* Setting up Environment cleaner ..."
-trap teardown EXIT
-
-
-# Wait until all containers become ready
-{{- if .Containers}}
- {{ range $index, $container := .Containers}}
- echo "* Verify instance://{{$container.InstanceName}}"
- while !  apptainer instance list | grep "{{$container.InstanceName}}"; do 
-	echo "retry for {{$container.InstanceName}}"
-    apptainer instance list
-	sleep 3
-  done
- {{- end}} # end range
-{{- end}} # end if
-
-
-{{- if .Containers}}
-	exec_containers
-
-	echo "Waiting for Containers to Complete..."
-	wait
-{{- end}}
-=======
 	echo -e "\n[Host] Kill Virtual Environment \n"
 	kill -TERM ${VPID} 
 }
@@ -438,7 +257,6 @@
 # dispatch to the appropriate function
 $(cat /dev/shm/signal_${PPID})
 
->>>>>>> 6eeb2b97
 #### END SECTION: Host Environment ####
 `
 
