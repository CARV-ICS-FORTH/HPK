--- conflicted
+++ resolved
@@ -128,14 +128,6 @@
 1) We can extract updated information from .spec (Kubernetes only fetches .Status)
 2) We can have "fresh" information that is not yet propagated to Kubernetes
 */
-<<<<<<< HEAD
-func DeletePod(podKey client.ObjectKey) bool {
-	logger := compute.DefaultLogger.WithValues("pod", podKey)
-
-	pod := LoadPod(podKey)
-	if pod == nil {
-		logger.Info("[WARN]: Tried to delete pod, but it dod not exist in the cluster")
-=======
 func DeletePod(podKey client.ObjectKey, watcher filenotify.FileWatcher) bool {
 	logger := compute.DefaultLogger.WithValues("pod", podKey)
 
@@ -144,7 +136,6 @@
 	localPod := LoadPod(podKey)
 	if localPod == nil {
 		logger.Info("[WARN]: Tried to delete pod, but it does not exist in the cluster")
->>>>>>> 6eeb2b97
 
 		return false
 	}
